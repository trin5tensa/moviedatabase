"""Menu handlers.

This module is the glue between the user's selection of a menu item and the gui."""
#  Copyright (c) 2022-2023. Stephen Rigden.
#  Last modified 1/18/23, 10:10 AM by stephen.
#  This program_name is free software: you can redistribute it and/or modify
#  it under the terms of the GNU General Public License as published by
#  the Free Software Foundation, either version 3 of the License, or
#  (at your option) any later version.
#  This program_name is distributed in the hope that it will be useful,
#  but WITHOUT ANY WARRANTY; without even the implied warranty of
#  MERCHANTABILITY or FITNESS FOR A PARTICULAR PURPOSE.  See the
#  GNU General Public License for more details.
#  You should have received a copy of the GNU General Public License
#  along with this program_name.  If not, see <https://www.gnu.org/licenses/>.

import concurrent.futures
import logging
import queue
from collections import UserDict
from typing import Callable, Optional, Sequence, Literal

import config
import database
import exception
import guiwidgets
import guiwidgets_2
import impexp
import tmdb


class EscapeKeyDict(UserDict):
    """ Support for Apple's <Escape> amd <Command-.> key presses.

        Use Case:
            Apple GUI docs state the <Escape> and <Command-.> accelerator keys should end the current activity.

        Application of the Apple requirements to moviedb is accomplished by calling the destroy method of the moviedb
        object. The precise nature of what happens when a specific destroy method is called can vary so this approach
        can accommodate any tkinter widget which is managed by a moviedb class. This excludes 'convenience' windows
        such as messageboxes.

<<<<<<< HEAD
        The two escape accelerators have been attached to Tk/Tcl's root with the bind_all function. When either
        accelerator is pressed the closure within the escape method will be called.
=======
        The two escape accelerator key combinations have been attached to Tk/Tcl's root with the bind_all function.
        When either accelerator key is pressed the closure within the close_topview method will be called.
>>>>>>> 88856b31

        The complicated design of this class has been dictated by the inadequacy of information provided by the
        keypress event callback from tkinter. A moviedb object will be destroyed by the closure and this object is
        identified by naming the outer frame widget. This outer frame name can be extracted from the keypress event
        supplied by tkinter. This is used to match an entry in the 'data' attribute of this class. This entry should
        be registered when the moviedb object is initialized. Extensive validation is necessary to ensure that all of
        these elements are in place.

        The matching is accomplished by:
        1) Uniquely naming the outer frame widget with the name of the moviedb class.
        2) Registering in this class the mapping of the outer frame name and its destroy method.
    """
    internal_error_txt = 'Internal Error'
    accelerator_txt = 'Accelerator'
    no_valid_name_txt = 'detected but no valid name was found in the topmost Tk/Tcl window.'
    gt1_valid_name_txt = "detected but more than one valid name was found in the topmost Tk/Tcl window."
    key_error_text = "detected but not found in lookup dictionary."
    type_error_text = "Invalid callback for"

    def __setitem__(self, outer_frame: str, destroy: Callable):
        """Register a destroy method for a particular outer frame."""
        if outer_frame not in self:
            self.data[outer_frame] = destroy

<<<<<<< HEAD
    def escape(self, parent: guiwidgets_2.ParentType, accelerator: Literal['<Escape>', '<Command-.>']):
=======
    def close_topview(self, parent: guiwidgets_2.ParentType, keypress: Literal['<Escape>', '<Command-.>']):
>>>>>>> 88856b31
        """ Sets up the callback which will destroy a moviedb logical window.


        Args:
            parent: Used to call tkinter messageboxes
            accelerator: User readable text used for reporting exceptions.
        """
        # todo test this method

<<<<<<< HEAD
        # todo test this method

=======
>>>>>>> 88856b31
        def closure(keypress_event):
            """ Destroys a moviedb logical window.

            Args:
                keypress_event:
            """
            # todo test this method
            outer_frame_names = [widget_name for widget_name in str(keypress_event.widget).split('.')
                                 if widget_name and widget_name[:1] != '!']

            # Validate the Tk/Tcl name
<<<<<<< HEAD
            match len(outer_frame_names):
=======
            heading = 'Internal Error'
            match len(outer_frame_names):
                case 0:
                    message = (f"Keypress {keypress} detected but no valid name was found in the "
                               f"topmost Tk/Tcl window.")
                    logging.warning(f"{message} {keypress_event.widget=}")
                    guiwidgets_2.gui_messagebox(parent, heading, message, icon='warning')
                    return
>>>>>>> 88856b31
                case 1:
                    pass
                case 0:
                    message = f"{self.accelerator_txt} {accelerator} {self.no_valid_name_txt}"
                    logging.warning(f"{message} {keypress_event.widget=}")
                    guiwidgets_2.gui_messagebox(parent, self.internal_error_txt, message, icon='warning')
                    return
                case _:
<<<<<<< HEAD
                    message = f"{self.accelerator_txt} {accelerator} {self.gt1_valid_name_txt}"
                    logging.warning(f"{message} {keypress_event.widget=}")
                    guiwidgets_2.gui_messagebox(parent, self.internal_error_txt, message, icon='warning')
=======
                    message = (f"Keypress {keypress} detected but more than one valid "
                               f"name was found in the topmost Tk/Tcl window.")
                    logging.warning(f"{message} {keypress_event.widget=}")
                    guiwidgets_2.gui_messagebox(parent, heading, message, icon='warning')
>>>>>>> 88856b31
                    return

            # Try to call the widget's destroy method.
            outer_frame_name = outer_frame_names[0]
<<<<<<< HEAD
            print(f'\n{outer_frame_name=}')
            print(f'{self.data=}')
            try:
                self.data[outer_frame_name]()
                print(f'{self.data[outer_frame_name]=}')
            except KeyError:
                message = f"{self.accelerator_txt}  {accelerator} {self.key_error_text}"
                logging.warning(f"{message} {self.data.keys()}")
                guiwidgets_2.gui_messagebox(parent, self.internal_error_txt, message, icon='warning')
            except TypeError:
                message = f"{self.type_error_text} {self.accelerator_txt.lower()}  {accelerator}."
                logging.warning(f"{message} {self.data[outer_frame_name]}")
                guiwidgets_2.gui_messagebox(parent, self.internal_error_txt, message, icon='warning')
=======
            try:
                self.data[outer_frame_name]()
            except KeyError:
                message = f"Keypress {keypress} detected but not found in lookup dictionary."
                logging.warning(f"{message} {self.data.keys()}")
                guiwidgets_2.gui_messagebox(parent, heading, message, icon='warning')
            except TypeError:
                message = f"Invalid callback for keypress {keypress}."
                logging.warning(f"{message} {self.data[outer_frame_name]=}")
                guiwidgets_2.gui_messagebox(parent, heading, message, icon='warning')
>>>>>>> 88856b31

        return closure


def about_dialog():
    """Display the 'about' dialog."""
    guiwidgets_2.gui_messagebox(config.current.tk_root, config.persistent.program_name,
                                config.persistent.program_version)


def settings_dialog():
    """Display the 'preferences' dialog."""
    try:
        display_key = config.persistent.tmdb_api_key
    except (config.ConfigTMDBAPIKeyNeedsSetting, config.ConfigTMDBDoNotUse):
        display_key = ''
    guiwidgets_2.PreferencesGUI(config.current.tk_root, display_key, config.persistent.use_tmdb,
                                _settings_callback)


def _get_tmdb_api_key() -> Optional[str]:
    """
    Retrieve the TMDB API key from preference storage.
    
    Handles:
        config.ConfigTMDBDoNotUse:
            The exception is logged and None is returned.
        config.ConfigTMDBAPIKeyNeedsSetting:
            A call to the preferences dialog is scheduled and None is returned.
        
    Returns:
        The TMDB API key or None if handled exceptions were encountered.
    """
    try:
        tmdb_api_key = config.persistent.tmdb_api_key
    except config.ConfigTMDBDoNotUse:
        logging.info(f'User declined TMDB use.')
    except config.ConfigTMDBAPIKeyNeedsSetting:
        settings_dialog()
    else:
        return tmdb_api_key


def add_movie():
    """ Get new movie data from the user and add it to the database. """
    all_tags = database.all_tags()
    guiwidgets_2.AddMovieGUI(config.current.tk_root, _tmdb_io_handler, all_tags, add_movie_callback=_add_movie_callback)


def edit_movie():
    """ Get search movie data from the user and search for compliant records"""
    all_tags = database.all_tags()
    guiwidgets.SearchMovieGUI(config.current.tk_root, _search_movie_callback, all_tags)


def add_tag():
    """Add a new tag to the database."""
    guiwidgets_2.AddTagGUI(config.current.tk_root, _add_tag_callback)


# noinspection PyMissingOrEmptyDocstring
def edit_tag():
    """ Get tag string pattern from the user and search for compliant records."""
    guiwidgets_2.SearchTagGUI(config.current.tk_root, _search_tag_callback)


def import_movies():
    """Open a csv file and load the contents into the database."""
    csv_fn = guiwidgets_2.gui_askopenfilename(parent=config.current.tk_root,
                                              filetypes=(('Movie import files', '*.csv'),))
    
    # Exit if the user clicked askopenfilename cancel button
    if csv_fn == '':
        return
    
    try:
        impexp.import_movies(csv_fn)
    except impexp.MoviedbInvalidImportData as exc:
        guiwidgets.gui_messagebox(config.current.tk_root, message='Errors were found in the input file.',
                                  detail=exc.args[0], icon='warning')


def _settings_callback(tmdb_api_key: str, use_tmdb: bool):
    """
    Update the config file with the user's changes.

    Args:
        tmdb_api_key:
        use_tmdb:
    """
    config.persistent.tmdb_api_key = tmdb_api_key
    config.persistent.use_tmdb = use_tmdb


def _add_movie_callback(movie: config.MovieTypedDict, selected_tags: Sequence[str]):
    """ Add user supplied data to the database.

    Args:
        movie:
        selected_tags:
    """
    database.add_movie(movie)
    movie = config.MovieKeyTypedDict(title=movie['title'], year=movie['year'])
    for tag in selected_tags:
        database.add_movie_tag_link(tag, movie)


def _delete_movie_callback(movie: config.FindMovieTypedDict):
    """Delete a movie.
    
    Args:
        movie:
    """
    try:
        database.del_movie(movie)

    except database.NoResultFound:
        # This can happen if the movie was deleted by another process between the user retrieving a record for
        # deletion and the call to actually delete it.
        pass


def _search_movie_callback(criteria: config.FindMovieTypedDict, tags: Sequence[str]):
    """Finds movies in the database which match the user entered criteria.
    Continue to the next appropriate stage of processing depending on whether no movies, one movie,
    or more than one movie is found.
    
    Args:
        criteria:
        tags:
    """
    
    # Find compliant movies.
    criteria['tags'] = tags
    # Remove empty items because SQL treats them as meaningful.
    criteria = {k: v
                for k, v in criteria.items()
                if v != '' and v != [] and v != () and v != ['', '']}
    movies = database.find_movies(criteria)
    
    if (movies_found := len(movies)) <= 0:
        raise exception.DatabaseSearchFoundNothing
    elif movies_found == 1:
        movie = movies[0]
        movie_key = config.MovieKeyTypedDict(title=movie['title'], year=movie['year'])

        guiwidgets_2.EditMovieGUI(config.current.tk_root,
                                  _tmdb_io_handler,
                                  database.all_tags(),
                                  old_movie=movie,
                                  edit_movie_callback=_edit_movie_callback(movie_key),
                                  delete_movie_callback=_delete_movie_callback)

    else:
        # noinspection PyTypeChecker
        guiwidgets.SelectMovieGUI(config.current.tk_root, movies, _select_movie_callback)


def _edit_movie_callback(old_movie: config.MovieKeyTypedDict) -> Callable:
    """ Crete the edit movie callback
    
    Args:
        old_movie: The movie that is to be edited.
            The record's key values may be altered by the user. This function will delete the old
            record and add a new record.

    Returns:
        edit_movie_callback
    """
    def func(new_movie: config.MovieTypedDict, selected_tags: Sequence[str]):
        """ Change movie and links in database with new user supplied data,
    
        Args:
            new_movie: Fields with either original values or values modified by the user.
            selected_tags:
                Consist of:
                Previously unselected tags that have been selected by the user
                And previously selected tags that have not been deselected by the user.
                
        Raises exception.DatabaseSearchFoundNothing
        """

        # Edit the movie
        database.replace_movie(old_movie, new_movie)
        
        # Edit links
        old_tags = database.movie_tags(old_movie)
        new_movie = config.MovieKeyTypedDict(title=new_movie['title'], year=new_movie['year'])
        
        try:
            database.edit_movie_tag_links(new_movie, old_tags, selected_tags)
            
        # Can't add tags because new movie has been deleted.
        except exception.DatabaseSearchFoundNothing:
            missing_movie_args = (config.current.tk_root, 'Missing movie',
                                  f'The movie {new_movie} is no longer in the database. It may have '
                                  f'been deleted by another process. ')
            guiwidgets.gui_messagebox(*missing_movie_args)
            
    return func


def _select_movie_callback(movie_id: config.MovieKeyTypedDict):
    """Edit a movie selected by the user from a list of movies.
    
    Args:
        movie_id:
    """
    # Get one movie from the database
    criteria = config.FindMovieTypedDict(title=movie_id['title'], year=[str(movie_id['year'])])
    movie = database.find_movies(criteria)[0]

    # Display the movie in the edit movie form.
    movie_key = config.MovieKeyTypedDict(title=movie['title'], year=movie['year'])
    guiwidgets_2.EditMovieGUI(config.current.tk_root, _tmdb_io_handler, database.all_tags(), old_movie=movie,
                              edit_movie_callback=_edit_movie_callback(movie_key),
                              delete_movie_callback=_delete_movie_callback,)


def _add_tag_callback(tag: str):
    """Add a new user supplied tag to the database.
    
    Args:
        tag:

    """
    database.add_tag(tag)


def _search_tag_callback(tag_pattern: str):
    """Search for tags matching a supplied substring pattern.
    
    Args:
        tag_pattern:
        
    Raises:
        DatabaseSearchFoundNothing if no matching tags are found.
    """
    tags = database.find_tags(tag_pattern)
    tags_found = len(tags)
    if tags_found <= 0:
        raise exception.DatabaseSearchFoundNothing
    elif tags_found == 1:
        tag = tags[0]
        delete_callback = _delete_tag_callback_wrapper(tag)
        edit_callback = _edit_tag_callback_wrapper(tag)
        guiwidgets_2.EditTagGUI(config.current.tk_root, tag, delete_callback, edit_callback)
    else:
        guiwidgets_2.SelectTagGUI(config.current.tk_root, _select_tag_callback, tags)


def _edit_tag_callback_wrapper(old_tag: str) -> Callable:
    """Create the edit tag callback.
    
    Args:
        old_tag:

    Returns:
        The callback function edit_tag_callback.
    """
    
    def edit_tag_callback(new_tag: str):
        """Change the tag column of a record of the Tag table.
        
        If the tag is no longer in the database this function assumes that it has been deleted by
        another process. A user alert is raised.
        
        Args:
            new_tag:
        """

        missing_tag_args = (config.current.tk_root, 'Missing tag',
                            f'The tag {old_tag} is no longer available. It may have been '
                            f'deleted by another process.')

        try:
            database.edit_tag(old_tag, new_tag)
        except exception.DatabaseSearchFoundNothing:
            guiwidgets.gui_messagebox(*missing_tag_args)

    return edit_tag_callback


def _delete_tag_callback_wrapper(tag: str) -> Callable:
    """Create the edit tag callback.
    
    Args:
        tag:

    Returns:
        The callback function delete_tag_callback.
    """
    
    def delete_tag_callback():
        """Change the tag column of a record of the Tag table.
        
        If the tag is no longer in the database this function assumes that it has been deleted by
        another process. The database error is silently suppressed.
        """
        try:
            database.del_tag(tag)
        
        # The record has already been deleted by another process:
        except exception.DatabaseSearchFoundNothing:
            pass
    
    return delete_tag_callback


def _select_tag_callback(old_tag: str):
    """Change the tag column of a record of the Tag table.

    If the tag is no longer in the database this function assumes that it has been deleted by
    another process. A user alert is raised.
    """
    delete_callback = _delete_tag_callback_wrapper(old_tag)
    edit_callback = _edit_tag_callback_wrapper(old_tag)
    guiwidgets_2.EditTagGUI(config.current.tk_root, old_tag, delete_callback, edit_callback)


def _tmdb_search_exception_callback(fut: concurrent.futures.Future):
    """
    This handles exceptions encountered while running tmdb.search_tmdb and which need user interaction.
    
    Args:
        fut:
    """
    try:
        fut.result()

    except exception.TMDBAPIKeyException as exc:
        logging.error(exc)
        msg = 'Invalid API key for TMDB.'
        detail = 'Do you want to set the key?'
        if guiwidgets_2.gui_askyesno(config.current.tk_root, msg, detail):  # pragma no branch
            settings_dialog()

    except exception.TMDBConnectionTimeout:
        msg = 'TMDB database cannot be reached.'
        guiwidgets_2.gui_messagebox(config.current.tk_root, msg)


def _tmdb_io_handler(search_string: str, work_queue: queue.Queue):
    """
    Runs the movie search in a thread from the pool.
    
    Args:
        search_string: The title search string
        work_queue: A queue where compliant movies can be placed.
    """
    if tmdb_api_key := _get_tmdb_api_key():  # pragma no branch
        executor = config.current.threadpool_executor
        fut = executor.submit(tmdb.search_tmdb, tmdb_api_key, search_string, work_queue)
        fut.add_done_callback(_tmdb_search_exception_callback)<|MERGE_RESOLUTION|>--- conflicted
+++ resolved
@@ -40,13 +40,8 @@
         can accommodate any tkinter widget which is managed by a moviedb class. This excludes 'convenience' windows
         such as messageboxes.
 
-<<<<<<< HEAD
         The two escape accelerators have been attached to Tk/Tcl's root with the bind_all function. When either
         accelerator is pressed the closure within the escape method will be called.
-=======
-        The two escape accelerator key combinations have been attached to Tk/Tcl's root with the bind_all function.
-        When either accelerator key is pressed the closure within the close_topview method will be called.
->>>>>>> 88856b31
 
         The complicated design of this class has been dictated by the inadequacy of information provided by the
         keypress event callback from tkinter. A moviedb object will be destroyed by the closure and this object is
@@ -71,11 +66,7 @@
         if outer_frame not in self:
             self.data[outer_frame] = destroy
 
-<<<<<<< HEAD
     def escape(self, parent: guiwidgets_2.ParentType, accelerator: Literal['<Escape>', '<Command-.>']):
-=======
-    def close_topview(self, parent: guiwidgets_2.ParentType, keypress: Literal['<Escape>', '<Command-.>']):
->>>>>>> 88856b31
         """ Sets up the callback which will destroy a moviedb logical window.
 
 
@@ -83,13 +74,7 @@
             parent: Used to call tkinter messageboxes
             accelerator: User readable text used for reporting exceptions.
         """
-        # todo test this method
-
-<<<<<<< HEAD
-        # todo test this method
-
-=======
->>>>>>> 88856b31
+
         def closure(keypress_event):
             """ Destroys a moviedb logical window.
 
@@ -101,18 +86,7 @@
                                  if widget_name and widget_name[:1] != '!']
 
             # Validate the Tk/Tcl name
-<<<<<<< HEAD
             match len(outer_frame_names):
-=======
-            heading = 'Internal Error'
-            match len(outer_frame_names):
-                case 0:
-                    message = (f"Keypress {keypress} detected but no valid name was found in the "
-                               f"topmost Tk/Tcl window.")
-                    logging.warning(f"{message} {keypress_event.widget=}")
-                    guiwidgets_2.gui_messagebox(parent, heading, message, icon='warning')
-                    return
->>>>>>> 88856b31
                 case 1:
                     pass
                 case 0:
@@ -121,21 +95,13 @@
                     guiwidgets_2.gui_messagebox(parent, self.internal_error_txt, message, icon='warning')
                     return
                 case _:
-<<<<<<< HEAD
                     message = f"{self.accelerator_txt} {accelerator} {self.gt1_valid_name_txt}"
                     logging.warning(f"{message} {keypress_event.widget=}")
                     guiwidgets_2.gui_messagebox(parent, self.internal_error_txt, message, icon='warning')
-=======
-                    message = (f"Keypress {keypress} detected but more than one valid "
-                               f"name was found in the topmost Tk/Tcl window.")
-                    logging.warning(f"{message} {keypress_event.widget=}")
-                    guiwidgets_2.gui_messagebox(parent, heading, message, icon='warning')
->>>>>>> 88856b31
                     return
 
             # Try to call the widget's destroy method.
             outer_frame_name = outer_frame_names[0]
-<<<<<<< HEAD
             print(f'\n{outer_frame_name=}')
             print(f'{self.data=}')
             try:
@@ -149,18 +115,6 @@
                 message = f"{self.type_error_text} {self.accelerator_txt.lower()}  {accelerator}."
                 logging.warning(f"{message} {self.data[outer_frame_name]}")
                 guiwidgets_2.gui_messagebox(parent, self.internal_error_txt, message, icon='warning')
-=======
-            try:
-                self.data[outer_frame_name]()
-            except KeyError:
-                message = f"Keypress {keypress} detected but not found in lookup dictionary."
-                logging.warning(f"{message} {self.data.keys()}")
-                guiwidgets_2.gui_messagebox(parent, heading, message, icon='warning')
-            except TypeError:
-                message = f"Invalid callback for keypress {keypress}."
-                logging.warning(f"{message} {self.data[outer_frame_name]=}")
-                guiwidgets_2.gui_messagebox(parent, heading, message, icon='warning')
->>>>>>> 88856b31
 
         return closure
 
