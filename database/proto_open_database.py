"""Prototype Database

Supports the prototyping of DBv1
"""

#  Copyright ©2024. Stephen Rigden.
<<<<<<< HEAD
#  Last modified 6/22/24, 11:34 AM by stephen.
=======
#  Last modified 6/22/24, 8:22 AM by stephen.
>>>>>>> f710baee
#  This program is free software: you can redistribute it and/or modify
#  it under the terms of the GNU General Public License as published by
#  the Free Software Foundation, either version 3 of the License, or
#  (at your option) any later version.
#  This program is distributed in the hope that it will be useful,
#  but WITHOUT ANY WARRANTY; without even the implied warranty of
#  MERCHANTABILITY or FITNESS FOR A PARTICULAR PURPOSE.  See the
#  GNU General Public License for more details.
#  You should have received a copy of the GNU General Public License
#  along with this program.  If not, see <https://www.gnu.org/licenses/>.

import json
import sys
from pathlib import Path

from sqlalchemy import create_engine, select, Engine, union_all, func
from sqlalchemy.exc import IntegrityError
from sqlalchemy.orm import Session

import schema
<<<<<<< HEAD
import data as prototype_data
=======
from proto_select_examples import select_person_as_director
>>>>>>> f710baee
from proto_update_database import update_old_database
from globalconstants import *

MOVIES_DATA_DIR = "Movies Data"
DATABASE_DIR = "DB" + schema.SCHEMA_VERSION
VERSION_FN = "schema_version"
MOVIE_DATABASE_FN = "movie_database.sqlite3"


class DatabaseUpdateCheckZeroError(Exception):
    """A database update cross-check has failed."""


def start_engine() -> Engine:
    """..."""
    movie_data_path, database_dir_path = create_database_directories()
    schema_version_fp = movie_data_path / f"{VERSION_FN}.json"
    database_file_version = create_metadata_file(schema_version_fp)
    engine = build_engine(database_dir_path)

    # Does database need to be updated to a schema version?
    if schema.SCHEMA_VERSION != database_file_version:
        update_database(
            engine,
            database_file_version,
            movie_data_path,
            schema_version_fp,
        )

    return engine


def create_database_directories() -> tuple[Path, Path]:
    """..."""
    # Create data directory structure if not already present
    program_path = Path(__file__)
    # todo in production version:  Request user permission for creation of new 'Movies Data' as
    #  this may be caused by an external environmental problem.
    #  This is fragile - What happens if the location of this source file changes from
    #  being 'Coding/M2-Movies-2024/database'?
    movie_data_path = program_path.parents[2] / MOVIES_DATA_DIR
    # todo in production version: Log missing movie_data_path
    movie_data_path.mkdir(exist_ok=True)
    database_dir_path = movie_data_path / DATABASE_DIR
    # todo in production version: Log missing database_path
    database_dir_path.mkdir(exist_ok=True)
    return movie_data_path, database_dir_path


def create_metadata_file(schema_version_fp: Path) -> str:
    """..."""
    # Get or create metadata file
    # todo in production version: Add schema metadata datetime stamps
    try:
        with open(schema_version_fp) as fp:
            from_json = json.load(fp)
    except FileNotFoundError:
        # todo in production version:  Log missing metafile
        database_file_version = schema.SCHEMA_VERSION

        data = {
            VERSION_FN: database_file_version,
        }
        with open(schema_version_fp, "w") as fp:
            json.dump(data, fp)
    else:
        database_file_version = from_json[VERSION_FN]
    return database_file_version


def build_engine(database_dir_path: Path) -> Engine:
    """..."""
    # Create engine
    database_fn = database_dir_path / MOVIE_DATABASE_FN
    # Make a new clean empty database for prototyping
    # clean_the_database(database_fn)
    engine = create_engine(f"sqlite+pysqlite:///{database_fn}", echo=False)
    schema.Base.metadata.create_all(engine)
    return engine


def update_database(
    engine: Engine,
    database_file_version: str,
    movie_data_path: Path,
    schema_version_fp: Path,
):
    """..."""
    # todo in production version:  Log update requirement.
    old_tag_count, old_tags, old_movie_count, old_movies = update_old_database(
        database_file_version, movie_data_path, MOVIE_DATABASE_FN
    )

    # Add old tags to new tags table.
    add_movie_tags(engine, old_tags)
    with Session(engine) as session:
        stmt = select(func.count()).select_from(schema.Tag)
        new_tag_count: int = session.execute(stmt).scalar()
    if old_tag_count != new_tag_count:
        # todo in production version: Log exception
        msg = (
            f"Old and new tag record counts do not agree."
            f" {old_tag_count} != {new_tag_count}"
        )
        raise DatabaseUpdateCheckZeroError(msg)

    # Add old movies to new movies table
    for movie in old_movies:
        add_full_movie(engine, movie)
    with Session(engine) as session:
        stmt = select(func.count()).select_from(schema.Movie)
        new_movie_count: int = session.execute(stmt).scalar()
    if old_movie_count != new_movie_count:
        # todo in production version: Log exception
        msg = (
            f"Old and new movie record counts do not agree."
            f" {old_movie_count} != {new_movie_count}"
        )
        raise DatabaseUpdateCheckZeroError(msg)

    # Update metadata file with new version number.
    with open(schema_version_fp) as fp:
        from_json = json.load(fp)
    from_json[VERSION_FN] = schema.SCHEMA_VERSION
    with open(schema_version_fp, "w") as fp:
        json.dump(from_json, fp)


def add_movie_tags(engine, tags):
    """..."""
    with Session(engine) as session, session.begin():
        session.add_all([schema.Tag(text=tag) for tag in tags])


def select_all_tags(engine: Engine) -> set[str]:
<<<<<<< HEAD
=======
    """..."""
    with Session(engine) as session:
        result = session.execute(select(schema.Tag))
        texts = {tag.text for tag in result.scalars().all()}
    return texts


def select_tag(engine: Engine, match: str) -> set[str]:
    """..."""
    with Session(engine) as session:
        stmt = select(schema.Tag).where(schema.Tag.text.like(f"%{match}%"))
        result = session.execute(stmt)
        texts = {tag.text for tag in result.scalars().all()}
    return texts


def add_full_movie(engine, movie_bag: MovieBag):
>>>>>>> f710baee
    """..."""
    with Session(engine) as session:
        result = session.execute(select(schema.Tag))
        texts = {tag.text for tag in result.scalars().all()}
    return texts


def select_tag(engine: Engine, match: str) -> set[str]:
    """..."""
    with Session(engine) as session:
        stmt = select(schema.Tag).where(schema.Tag.text.like(f"%{match}%"))
        result = session.execute(stmt)
        texts = {tag.text for tag in result.scalars().all()}
    return texts


def add_full_movie(engine, movie_bag: MovieBag):
    """..."""

    try:
        with Session(engine) as session, session.begin():

            movie = schema.Movie(
                title=movie_bag.get("title"),
                year=int(movie_bag.get("year")),
                # duration=int(movie_bag.get("duration")),
                synopsis=movie_bag.get("synopsis"),
                notes=movie_bag.get("notes"),
            )
            if duration := movie_bag.get("duration"):
                movie.duration = duration

            # todo Study the distinction between adding a movie to the session
            #  and committing it to the database, particularly why the movie
            #  should be added to the session at this point and not at the
            #  end of the context manager.
            session.add(movie)

            # Identify existing people records.
            all_people_names = (stars_names := movie_bag.get("stars", set())) | (
                directors_names := movie_bag.get("directors", set())
            )
            stmt = select(schema.Person).where(schema.Person.name.in_(all_people_names))
            with session.no_autoflush:
                result = session.execute(stmt)
            xtg_people = set(result.scalars().all())

            # Add new people records
            new_people_names = all_people_names - {person.name for person in xtg_people}
            new_people = {
                schema.Person(name=new_person_name)
                for new_person_name in new_people_names
                if new_person_name != ""
            }

            all_people = xtg_people | new_people

            # Add directors and stars to movie
            movie.directors = {
                person for person in all_people if person.name in directors_names
            }
            movie.stars = {
                person for person in all_people if person.name in stars_names
            }

            # Add tags to movie.
            # todo later: Handle invalid tag texts. Here they are silently dropped.
            if tags := movie_bag.get("movie_tags", set()):
                stmt = select(schema.Tag).where(schema.Tag.text.in_(tags))
                result = session.execute(stmt)
                movie.tags = set(result.scalars().all())

    except IntegrityError:
        # todo in production code: Log exception
        raise


def update_movie(engine: Engine, old_movie: MovieBag, update: MovieBag):
    """..."""
    with Session(engine) as session, session.begin():
        # Find 'old' movie
        # noinspection PyTypeChecker
        title_year_union = union_all(
            select(schema.Movie).where(schema.Movie.title == old_movie.get("title")),
            select(schema.Movie).where(schema.Movie.year == int(old_movie.get("year"))),
        )
        stmt = select(schema.Movie).from_statement(title_year_union)
        movie = session.scalar(stmt)

        # Update simple fields (not those with relationships)
        movie.title = update["title"]
        movie.year = int(update["year"])
        movie.duration = int(update["duration"])
        movie.synopsis = update["synopsis"]
        movie.notes = update["notes"]

        # Tags
        # todo later: Handle invalid tag texts. Here they are silently dropped.
        if movies_tags := update.get("movie_tags"):
            stmt = select(schema.Tag).where(schema.Tag.text.in_(movies_tags))
            result = session.execute(stmt)
            movie.tags = set(result.scalars().all())

        # Identify existing people records.
        all_people_names = (new_stars_names := update.get("stars", set())) | (
            new_directors_names := update.get("directors", set())
        )
        stmt = select(schema.Person).where(schema.Person.name.in_(all_people_names))
        result = session.execute(stmt)
        xtg_people = set(result.scalars().all())

        # Add new people records
        new_people_names = all_people_names - {person.name for person in xtg_people}
        new_people = {
            schema.Person(name=new_person_name) for new_person_name in new_people_names
        }
        all_people = xtg_people | new_people

        # Identify potential orphans
        star_orphan_names = {star.name for star in movie.stars} - new_stars_names
        director_orphan_names = {
            director.name for director in movie.directors
        } - new_directors_names
        orphan_names = star_orphan_names | director_orphan_names

        # Add directors and stars to movie
        movie.directors = {
            person for person in all_people if person.name in new_directors_names
        }
        movie.stars = {
            person for person in all_people if person.name in new_stars_names
        }

        # Remove orphans
        stmt = select(schema.Person).where(schema.Person.name.in_(orphan_names))
        result = session.execute(stmt)
        orphans = {person for person in result.scalars()}
        for person in orphans:
            if not person.star_of_movies and not person.director_of_movies:
                session.delete(person)


def select_all_people(engine: Engine) -> set[str]:
    """..."""
    with Session(engine) as session:
        result = session.execute(select(schema.Person))
        names = {person.name for person in result.scalars().all()}
    return names


def select_people(engine: Engine, match: str) -> set[str]:
    """..."""
    with Session(engine) as session:
        stmt = select(schema.Person).where(schema.Person.name.like(f"%{match}%"))
        result = session.execute(stmt)
        names = {person.name for person in result.scalars().all()}
    return names


def print_movies(engine):
    """..."""
    print("\nMovies:")
    with Session(engine) as session:
        result = session.execute(select(schema.Movie))
        for movie in result.scalars():
            print(
                f"{movie.id=}, {movie.title=}, {movie.year=}, "
                # f"{movie.created}, {movie.updated}, "
                # f"{movie.updated.second}, {movie.updated.microsecond}, ",
                f"",
                end="",
            )
            if movie.stars:
                print("stars = ", end="")
                for star in movie.stars:
                    print(star.name, end=", ")
            if movie.directors:
                print("directors = ", end="")
                for director in movie.directors:
                    print(director.name, end=", ")
            if movie.tags:
                print("tags = ", end="")
                for tag in movie.tags:
                    print(tag.text, end=", ")
            print()


def print_movie_tags(engine):
    """..."""
    print("\nMovie Tags:")
    with Session(engine) as session:
        result = session.execute(select(schema.Tag))
        for tag in result.scalars():
            print(f"{tag=}, {tag.created}, {tag.updated}")


def print_people(engine):
    """..."""
    print("\nPeople:")
    with Session(engine) as session:
        result = session.execute(select(schema.Person))
        for person in result.scalars():
            print(
                f"{person.id}, {person.name}, "
                # f"{person.star_of_movies}, "
                # f"{person.director_of_movies}, "
                # f"{person.created}, {person.updated}"
                f""
            )


def clean_the_database(database_fn: Path):
    """..."""
    # todo Not for production: Use for prototyping only.
    # Delete the database file
    database_fn.unlink(missing_ok=True)


def main():
<<<<<<< HEAD
    """Integration tests and usage examples."""
    engine = start_engine()

    # select_person_as_director(engine)

    # tag_texts = select_all_tags(engine)
    # print()
    # for tag in tag_texts:
    #     print(tag)
    # tag_texts = select_tag(engine, "again")
    # print()
    # for text in tag_texts:
    #     print(text)

    try:
        add_full_movie(engine, prototype_data.star_movie)
    except IntegrityError:
        pass
    people_names = select_all_people(engine)
    print()
    for name in people_names:
        print(f"{name=}")
    print()
    people_names = select_people(engine, match="star")
    for name in people_names:
        print(f"{name=}")
=======
    """Integration agts and usage examples."""
    engine = start_engine()
    # select_person_as_director(engine)
    tag_texts = select_all_tags(engine)
    print()
    for tag in tag_texts:
        print(tag)
    # for text in tag_texts:
    #     print(text)

    tag_texts = select_tag(engine, "again")
    print()
    for text in tag_texts:
        print(text)
>>>>>>> f710baee


if __name__ == "__main__":
    sys.exit(main())<|MERGE_RESOLUTION|>--- conflicted
+++ resolved
@@ -4,11 +4,7 @@
 """
 
 #  Copyright ©2024. Stephen Rigden.
-<<<<<<< HEAD
 #  Last modified 6/22/24, 11:34 AM by stephen.
-=======
-#  Last modified 6/22/24, 8:22 AM by stephen.
->>>>>>> f710baee
 #  This program is free software: you can redistribute it and/or modify
 #  it under the terms of the GNU General Public License as published by
 #  the Free Software Foundation, either version 3 of the License, or
@@ -29,11 +25,7 @@
 from sqlalchemy.orm import Session
 
 import schema
-<<<<<<< HEAD
 import data as prototype_data
-=======
-from proto_select_examples import select_person_as_director
->>>>>>> f710baee
 from proto_update_database import update_old_database
 from globalconstants import *
 
@@ -169,8 +161,6 @@
 
 
 def select_all_tags(engine: Engine) -> set[str]:
-<<<<<<< HEAD
-=======
     """..."""
     with Session(engine) as session:
         result = session.execute(select(schema.Tag))
@@ -188,7 +178,6 @@
 
 
 def add_full_movie(engine, movie_bag: MovieBag):
->>>>>>> f710baee
     """..."""
     with Session(engine) as session:
         result = session.execute(select(schema.Tag))
@@ -408,7 +397,6 @@
 
 
 def main():
-<<<<<<< HEAD
     """Integration tests and usage examples."""
     engine = start_engine()
 
@@ -435,22 +423,6 @@
     people_names = select_people(engine, match="star")
     for name in people_names:
         print(f"{name=}")
-=======
-    """Integration agts and usage examples."""
-    engine = start_engine()
-    # select_person_as_director(engine)
-    tag_texts = select_all_tags(engine)
-    print()
-    for tag in tag_texts:
-        print(tag)
-    # for text in tag_texts:
-    #     print(text)
-
-    tag_texts = select_tag(engine, "again")
-    print()
-    for text in tag_texts:
-        print(text)
->>>>>>> f710baee
 
 
 if __name__ == "__main__":
