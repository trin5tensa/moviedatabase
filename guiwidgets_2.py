--- conflicted
+++ resolved
@@ -278,14 +278,12 @@
             outer_frame, fields, buttonbox, internet
         """
         # todo can this be refactored with common code in _create_input_form_framing
-        # todo test next 2
         name = type(self).__name__.lower()
         outer_frame = ttk.Frame(parent, padding=10, name=name)
         outer_frame.grid(column=0, row=0, sticky='nsew')
         outer_frame.columnconfigure(0, weight=1)
         outer_frame.columnconfigure(1, weight=1000)
         outer_frame.rowconfigure(0)
-        # todo test next 1
         config.current.escape_key_dict[name] = self.destroy
 
         input_zone = ttk.Frame(outer_frame, padding=10)
@@ -506,7 +504,6 @@
         label_field = _InputZone(body_frame)
         for movie_field_name in TAG_FIELD_NAMES:
             label_field.add_entry_row(self.entry_fields[movie_field_name])
-        _focus_set(self.entry_fields[TAG_FIELD_NAMES[0]].widget)
 
         # Populate buttonbox with the search and cancel buttons.
         column_num = itertools.count()
@@ -514,7 +511,7 @@
         search_button = _create_button(buttonbox, SEARCH_TEXT, column=next(column_num),
                                        command=self.search,  default='disabled')
         _create_button(buttonbox, CANCEL_TEXT, column=next(column_num),
-                       command=self.destroy, default='active')
+                       command=self.destroy, default='active').focus_set()
 
         # Link the search button to the tag field.
         button_enabler = _enable_button(search_button)
@@ -633,13 +630,6 @@
         # Populate the treeview rows
         for tag in self.tags_to_show:
             tree.insert('', 'end', iid=tag, text=tag, values=[], tags=TAG_FIELD_NAMES[0])
-<<<<<<< HEAD
-        # Set focus here so that the <Escape> accelerator can identify which moviedb window is subject to the <Escape>
-=======
-        # Set focus here so that the <Escape> keypress can identify which moviedb window is subject to the <Escape>
->>>>>>> 88856b31
-        # action.
-        tree.focus_set()
 
         # Bind the treeview callback
         tree.bind('<<TreeviewSelect>>', func=self.selection_callback_wrapper(tree))
@@ -1151,6 +1141,7 @@
             # Remove the button highlight
             button.configure(default='disabled')
 
+        x = 42
     return func
 
 
